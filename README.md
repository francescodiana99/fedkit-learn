--- conflicted
+++ resolved
@@ -1,12 +1,5 @@
 # Attribute Inference Attacks for Federated Regression Tasks
 
-<<<<<<< HEAD
-This repository is the official implementation of [Attribute Inference Attacks for Federated Regression Tasks](https://arxiv.org/abs/2411.12697)
-
-Federated Learning (FL) enables multiple clients, such as mobile phones and IoT devices, to collaboratively train a global machine learning model while keeping their data localized. However, recent studies have revealed that the training phase of FL is vulnerable to reconstruction attacks, such as attribute inference attacks (AIA), where adversaries exploit exchanged messages and auxiliary public information to uncover sensitive attributes of targeted clients. While these attacks have been extensively studied in the context of classification tasks, their impact on regression tasks remains largely unexplored. In this paper, we address this gap by proposing novel model-based AIAs specifically designed for regression tasks in FL environments. Our approach considers scenarios where adversaries can either eavesdrop on exchanged messages or directly interfere with the training process. We benchmark our proposed attacks against state-of-the-art methods using real-world datasets. The results demonstrate a significant increase in reconstruction accuracy, particularly in heterogeneous client datasets, a common scenario in FL. The efficacy of our model-based AIAs makes them better candidates for empirically quantifying privacy leakage for federated regression tasks. 
-
-**Code will be released soon...**
-=======
 This repository is the official code implementation of [Attribute Inference Attacks for Federated Regression Tasks](https://arxiv.org/abs/2411.12697)
 
 Federated Learning (FL) enables multiple clients, such as mobile phones and IoT devices, to collaboratively train a global machine learning model while keeping their data localized. However, recent studies have revealed that the training phase of FL is vulnerable to reconstruction attacks, such as attribute inference attacks (AIA), where adversaries exploit exchanged messages and auxiliary public information to uncover sensitive attributes of targeted clients. While these attacks have been extensively studied in the context of classification tasks, their impact on regression tasks remains largely unexplored. In this paper, we address this gap by proposing novel model-based AIAs specifically designed for regression tasks in FL environments. Our approach considers scenarios where adversaries can either eavesdrop on exchanged messages or directly interfere with the training process. We benchmark our proposed attacks against state-of-the-art methods using real-world datasets. The results demonstrate a significant increase in reconstruction accuracy, particularly in heterogeneous client datasets, a common scenario in FL. The efficacy of our model-based AIAs makes them better candidates for empirically quantifying privacy leakage for federated regression tasks. 
@@ -50,5 +43,4 @@
 
 ## Contact
 
-If you have any questions, do not hesitate to write an email at francesco.diana@inria.fr .
->>>>>>> 6fc42bd5
+If you have any questions, do not hesitate to write an email at francesco.diana@inria.fr .